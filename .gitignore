--- conflicted
+++ resolved
@@ -1,4 +1,3 @@
-<<<<<<< HEAD
 # Ignore eclipse project config files and output of building project
 # ====================================================================
 /**/.settings/
@@ -15,37 +14,4 @@
 **/.idea/
 **/bin/
 /**/*.iml
-/**/out
-=======
-# built application files
-*.apk
-*.ap_
-*.log
-config.client.*
-diamond_config_data.*
-
-*.jpg
-
-# Java class files
-*.class
-
-# generated files
-bin/
-gen/
-logs/
-log/
-target/
-hsf.configuration/
-
-# Local configuration file (sdk path, etc)
-local.properties
-
-# Eclipse project files
-.project
-.settings
-.classpath
-
-# IDEA project files
-.idea
-*.iml
->>>>>>> 60171fc4
+/**/out